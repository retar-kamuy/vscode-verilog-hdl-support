{
  "name": "veriloghdl",
  "displayName": "Verilog-HDL/SystemVerilog/Bluespec SystemVerilog",
  "description": "Verilog-HDL/SystemVerilog/Bluespec SystemVerilog support for VS Code",
  "version": "1.10.0",
  "publisher": "mshr-h",
  "homepage": "https://github.com/mshr-h/vscode-verilog-hdl-support",
  "repository": {
    "type": "git",
    "url": "https://github.com/mshr-h/vscode-verilog-hdl-support.git"
  },
  "bugs": {
    "url": "https://github.com/mshr-h/vscode-verilog-hdl-support/issues"
  },
  "engines": {
    "vscode": "^1.74.0"
  },
  "categories": [
    "Programming Languages",
    "Snippets",
    "Linters",
    "Formatters"
  ],
  "icon": "images/icon.png",
  "activationEvents": [
    "onLanguage:verilog",
    "onLanguage:systemverilog",
    "onLanguage:bsv",
    "onLanguage:vhdl",
    "onLanguage:ucf",
    "onLanguage:sdc",
    "onLanguage:xdc",
    "onLanguage:verilog-filelist"
  ],
  "main": "./dist/main.js",
  "contributes": {
    "languages": [
      {
        "id": "verilog",
        "aliases": [
          "Verilog",
          "verilog"
        ],
        "extensions": [
          ".v",
          ".vh",
          ".vl"
        ],
        "configuration": "./configs/verilog.configuration.json"
      },
      {
        "id": "systemverilog",
        "aliases": [
          "System Verilog",
          "systemverilog"
        ],
        "extensions": [
          ".sv",
          ".svh",
          ".SV"
        ],
        "configuration": "./configs/systemverilog.configuration.json"
      },
      {
        "id": "bsv",
        "aliases": [
          "BluespecSystemVerilog",
          "Bluespec SystemVerilog",
          "BSV"
        ],
        "extensions": [
          ".bsv",
          ".BSV"
        ],
        "configuration": "./configs/BSV.configuration.json"
      },
      {
        "id": "vhdl",
        "aliases": [
          "VHDL",
          "vhdl"
        ],
        "extensions": [
          ".vhd",
          ".vhdl",
          ".vho"
        ],
        "configuration": "./configs/vhdl.configuration.json"
      },
      {
        "id": "ucf",
        "aliases": [
          "vivado ucf",
          "ucf constraints"
        ],
        "extensions": [
          ".ucf"
        ],
        "configuration": "./configs/ucfconstraints.configuration.json"
      },
      {
        "id": "sdc",
        "aliases": [
          "Synopsys Design Constraints"
        ],
        "extensions": [
          ".sdc"
        ],
        "configuration": "./configs/sdc.configuration.json"
      },
      {
        "id": "xdc",
        "aliases": [
          "Xilinx Design Constraints"
        ],
        "extensions": [
          ".xdc"
        ],
        "configuration": "./configs/sdc.configuration.json"
      },
      {
        "id": "verilog-filelist",
        "aliases": [
          "Verilog Filelist",
          "verilog-filelist"
        ],
        "extensions": [
          ".f"
        ],
        "configuration": "./configs/verilog-filelist.configuration.json"
      }
    ],
    "grammars": [
      {
        "language": "verilog",
        "scopeName": "source.verilog",
        "path": "./syntaxes/verilog.tmLanguage.json"
      },
      {
        "language": "systemverilog",
        "scopeName": "source.systemverilog",
        "path": "./syntaxes/systemverilog.tmLanguage.json"
      },
      {
        "language": "bsv",
        "scopeName": "source.bsv",
        "path": "./syntaxes/BSV.tmLanguage.json"
      },
      {
        "language": "vhdl",
        "scopeName": "source.vhdl",
        "path": "./syntaxes/vhdl.tmLanguage.json"
      },
      {
        "language": "ucf",
        "scopeName": "source.ucfconstraints",
        "path": "./syntaxes/ucf.tmLanguage.json"
      },
      {
        "language": "sdc",
        "scopeName": "source.sdc",
        "path": "./syntaxes/sdc.tmLanguage.json"
      },
      {
        "language": "xdc",
        "scopeName": "source.sdc",
        "path": "./syntaxes/sdc.tmLanguage.json"
      },
      {
        "scopeName": "markdown.verilog.codeblock",
        "path": "./syntaxes/codeblock.json",
        "injectTo": [
          "text.html.markdown"
        ],
        "embeddedLanguages": {
          "meta.embedded.block.verilog": "source.verilog",
          "meta.embedded.block.systemverilog": "source.systemverilog"
        }
      },
      {
        "language": "verilog-filelist",
        "scopeName": "source.verilog-filelist",
        "path": "./syntaxes/verilog-filelist.tmLanguage.json"
      }
    ],
    "snippets": [
      {
        "language": "verilog",
        "path": "./snippets/verilog.json"
      },
      {
        "language": "systemverilog",
        "path": "./snippets/verilog.json"
      },
      {
        "language": "systemverilog",
        "path": "./snippets/systemverilog.json"
      },
      {
        "language": "bsv",
        "path": "./snippets/bsv.json"
      }
    ],
    "configuration": {
      "title": "Verilog configuration",
      "properties": {
        "verilog.linting.path": {
          "scope": "window",
          "type": "string",
          "default": "",
          "description": "A path to the installation of linter."
        },
        "verilog.linting.linter": {
          "scope": "window",
          "type": "string",
          "enum": [
            "xvlog",
            "iverilog",
            "verilator",
            "modelsim",
            "slang",
            "none"
          ],
          "default": "none",
          "description": "Select the verilog linter. Possible values are 'iverilog', 'verilator', 'modelsim', 'xvlog', 'slang' or 'none'."
        },
        "verilog.linting.iverilog.arguments": {
          "scope": "window",
          "type": "string",
          "default": "",
          "description": "Add Icarus Verilog arguments here (like macros). They will be added to Icarus Verilog while linting (The command \"-t null\" will be added by the linter by default)."
        },
        "verilog.linting.iverilog.includePath": {
          "scope": "window",
          "type": "array",
          "items": {
            "type": "string"
          },
          "uniqueItems": true,
          "description": "A list of directory paths to use while Icarus Verilog linting."
        },
        "verilog.linting.iverilog.verilogHDL.standard": {
          "scope": "window",
          "type": "string",
          "enum": [
            "Verilog-95",
            "Verilog-2001",
            "Verilog-2005"
          ],
          "enumDescriptions": [
            "IEEE1364-1995, specified by -g1995 option in Icarus Verilog",
            "IEEE1364-2001, specified by -g2001 option in Icarus Verilog",
            "IEEE1364-2005, specified by -g2005 option in Icarus Verilog"
          ],
          "default": "Verilog-2005",
          "description": "Select the standard rule to be used when Icarus Verilog linting for Verilog-HDL files."
        },
        "verilog.linting.iverilog.systemVerilog.standard": {
          "scope": "window",
          "type": "string",
          "enum": [
            "SystemVerilog2005",
            "SystemVerilog2009",
            "SystemVerilog2012"
          ],
          "enumDescriptions": [
            "IEEE1800-2005, specified by -g2005-sv option in Icarus Verilog",
            "IEEE1800-2009, specified by -g2009 option in Icarus Verilog",
            "IEEE1800-2012, specified by -g2012 option in Icarus Verilog"
          ],
          "default": "SystemVerilog2012",
          "description": "Select the standard rule to be used when Icarus Verilog linting for SystemVerilog files."
        },
        "verilog.linting.iverilog.runAtFileLocation": {
          "scope": "window",
          "type": "boolean",
          "default": false,
          "description": "If enabled, Icarus Verilog will be run at the file location for linting. Else it will be run at workspace folder. Disabled by default."
        },
        "verilog.linting.modelsim.runAtFileLocation": {
          "scope": "window",
          "type": "boolean",
          "default": false,
          "description": "If enabled, Modelsim will be run at the file location for linting. Else it will be run at workspace folder. Disabled by default."
        },
        "verilog.linting.modelsim.arguments": {
          "scope": "window",
          "type": "string",
          "default": "",
          "description": "Add Modelsim arguments here. They will be added to Modelsim while linting."
        },
        "verilog.linting.modelsim.work": {
          "scope": "window",
          "type": "string",
          "default": "",
          "description": "Add Modelsim work library here."
        },
        "verilog.linting.verilator.arguments": {
          "scope": "window",
          "type": "string",
          "default": "",
          "description": "Add Verilator arguments here (like macros). They will be added to Verilator while linting (The command \"--lint-only -I<document folder>\" will be added by the linter by default)."
        },
        "verilog.linting.verilator.includePath": {
          "scope": "window",
          "type": "array",
          "items": {
            "type": "string"
          },
          "uniqueItems": true,
          "description": "A list of directory paths to use while Verilator linting."
        },
        "verilog.linting.verilator.runAtFileLocation": {
          "scope": "window",
          "type": "boolean",
          "default": false,
          "description": "If enabled, Verilator will be run at the file location for linting. Else it will be run at workspace folder. Disabled by default."
        },
        "verilog.linting.verilator.useWSL": {
          "scope": "window",
          "type": "boolean",
          "default": false,
          "description": "If enabled, run verilator in WSL."
        },
        
        "verilog.linting.slang.arguments": {
          "scope": "window",
          "type": "string",
          "default": "",
          "description": "Add Slang arguments here (like macros). They will be added to Slang while linting (The command \"--single-unit -Weverything --strict-driver-checking +incdir+<document folder>\" will be added by the linter by default)."
        },
        "verilog.linting.slang.includePath": {
          "scope": "window",
          "type": "array",
          "items": {
            "type": "string"
          },
          "uniqueItems": true,
          "description": "A list of directory paths to use while Slang linting."
        },
        "verilog.linting.slang.runAtFileLocation": {
          "scope": "window",
          "type": "boolean",
          "default": false,
          "description": "If enabled, Slang will be run at the file location for linting. Else it will be run at workspace folder. Disabled by default."
        },
        "verilog.linting.slang.useWSL": {
          "scope": "window",
          "type": "boolean",
          "default": false,
          "description": "If enabled, run slang in WSL."
        },
        "verilog.linting.xvlog.arguments": {
          "scope": "window",
          "type": "string",
          "default": "",
          "description": "Add xvlog arguments here. They will be added to xvlog while linting."
        },
        "verilog.linting.xvlog.includePath": {
          "scope": "window",
          "type": "array",
          "items": {
            "type": "string"
          },
          "uniqueItems": true,
          "description": "A list of directory paths to use while xvlog linting."
        },
        "verilog.ctags.path": {
          "scope": "window",
          "type": "string",
          "default": "none",
          "description": "A path to the installation of Universal Ctags."
        },
        "verilog.languageServer.svls.enabled": {
          "scope": "window",
          "type": "boolean",
          "default": false,
          "description": "[Experimental] Enable svls Language Server for SystemVerilog."
        },
        "verilog.languageServer.svls.path": {
          "scope": "window",
          "type": "string",
          "default": "svls",
          "description": "[Experimental] A path to the Svls Language Server binary."
        },
        "verilog.languageServer.veridian.enabled": {
          "scope": "window",
          "type": "boolean",
          "default": false,
          "description": "[Experimental] Enable veridian Language Server for SystemVerilog."
        },
        "verilog.languageServer.veridian.path": {
          "scope": "window",
          "type": "string",
          "default": "veridian",
          "description": "[Experimental] A path to the Veridian Language Server binary."
        },
        "verilog.languageServer.hdlChecker.enabled": {
          "scope": "window",
          "type": "boolean",
          "default": false,
          "description": "[Experimental] Enable HDL Checker Language Server for Verilog-HDL, SystemVerilog, and VHDL."
        },
        "verilog.languageServer.hdlChecker.path": {
          "scope": "window",
          "type": "string",
          "default": "hdl_checker",
          "description": "[Experimental] A path to the HDL Checker Language Server binary."
        },
        "verilog.formatting.verilogHDL.formatter": {
          "scope": "window",
          "type": "string",
          "enum": [
            "verilog-format",
            "iStyle",
            "verible-verilog-format"
          ],
          "default": "verilog-format",
          "description": "[Experimental] Choose a Verilog-HDL formatter."
        },
        "verilog.formatting.systemVerilog.formatter": {
          "scope": "window",
          "type": "string",
          "enum": [
            "verible-verilog-format"
          ],
          "default": "verible-verilog-format",
          "description": "[Experimental] Choose a SystemVerilog formatter."
        },
        "verilog.formatting.verilogFormat.path": {
          "scope": "window",
          "type": "string",
          "default": "verilog-format",
          "description": "[Experimental] A path to the verilog-format binary."
        },
        "verilog.formatting.verilogFormat.settings": {
          "scope": "window",
          "type": "string",
          "default": "${env:HOME}/.verilog-format.properties",
          "description": "[Experimental] A path to the verilog-format settings file."
        },
        "verilog.formatting.iStyleVerilogFormatter.path": {
          "scope": "window",
          "type": "string",
          "default": "iStyle",
          "description": "[Experimental] A path to the iStyle Verilog Formatter binary."
        },
        "verilog.formatting.iStyleVerilogFormatter.arguments": {
          "scope": "window",
          "type": "string",
          "default": "",
          "description": "[Experimental] Add custom arguments to iStyle Verilog Formatter for formatting."
        },
        "verilog.formatting.iStyleVerilogFormatter.style": {
          "scope": "window",
          "type": "string",
          "enum": [
            "ANSI",
            "K&R",
            "GNU",
            "Indent only"
          ],
          "default": "Indent only",
          "description": "[Experimental] Choose styling options from ANSI/K&R/GNU."
        },
        "verilog.formatting.veribleVerilogFormatter.path": {
          "scope": "window",
          "type": "string",
          "default": "verible-verilog-format",
          "description": "[Experimental] A path to the verible-verilog-format binary."
        },
        "verilog.formatting.veribleVerilogFormatter.arguments": {
          "scope": "window",
          "type": "string",
          "default": "",
          "description": "[Experimental] Add custom arguments to verible-verilog-format for formatting."
        }
      }
    },
    "commands": [
      {
        "command": "verilog.instantiateModule",
        "title": "Verilog: Instantiate Module"
      },
      {
        "command": "verilog.lint",
        "title": "Verilog: Rerun lint tool"
      }
    ]
  },
  "scripts": {
    "compile-tests": "tsc -p . --outDir out",
    "watch-tests": "tsc -p . -w --outDir out",
    "lint": "eslint src --ext ts",
    "vscode:prepublish": "npm run esbuild-base -- --minify",
    "esbuild-base": "esbuild ./src/extension.ts --bundle --outfile=dist/main.js --external:vscode --format=cjs --platform=node",
    "esbuild": "npm run esbuild-base -- --sourcemap",
    "esbuild-watch": "npm run esbuild-base -- --sourcemap --watch",
    "test-compile": "tsc -p ./",
    "compile": "tsc -p ./",
    "package": "vsce package",
    "watch": "tsc -w -p ./",
    "makeBsv": "antlr4ts -visitor syntaxes/bsv.g4 -o src/bsvjs",
    "pretest": "npm run compile-tests && npm run compile && npm run lint",
    "test": "node ./out/src/test/bsv.js"
  },
  "dependencies": {
    "antlr4": "^4.11.0",
    "antlr4ts": "^0.5.0-alpha.4",
    "semver": "^7.3.8",
    "vscode-languageclient": "^8.0.2",
    "which": "^3.0.0"
  },
  "devDependencies": {
    "@types/antlr4": "4.11.2",
    "@types/glob": "^8.0.0",
    "@types/mocha": "~10.0.1",
    "@types/node": "~18.11.13",
    "@types/vscode": "^1.74.0",
    "@types/which": "^2.0.1",
    "@typescript-eslint/eslint-plugin": "^5.48.0",
    "@typescript-eslint/parser": "^5.48.0",
    "@vscode/test-electron": "^2.2.1",
    "@vscode/vsce": "~2.16.0",
    "antlr4ts-cli": "0.5.0-alpha.4",
    "esbuild": "^0.16.4",
<<<<<<< HEAD
    "eslint": "^8.30.0",
    "eslint-config-airbnb-base": "^15.0.0",
    "eslint-config-airbnb-typescript": "^17.0.0",
=======
    "eslint": "8.31.0",
>>>>>>> 240d339c
    "eslint-config-prettier": "^8.5.0",
    "eslint-config-standard": "17.0.0",
    "eslint-plugin-import": "2.26.0",
    "eslint-plugin-node": "11.1.0",
    "eslint-plugin-promise": "6.1.1",
    "glob": "^8.0.3",
    "mocha": "^10.2.0",
    "ts-loader": "^9.4.2",
    "typescript": "4.9.4"
  },
  "__metadata": {
    "id": "feb7e3b5-7d35-4f95-a3d2-61eeaa12efa5",
    "publisherDisplayName": "mshr-h",
    "publisherId": "fcf32c99-a624-437b-9f47-9333ea128623"
  }
}<|MERGE_RESOLUTION|>--- conflicted
+++ resolved
@@ -524,13 +524,9 @@
     "@vscode/vsce": "~2.16.0",
     "antlr4ts-cli": "0.5.0-alpha.4",
     "esbuild": "^0.16.4",
-<<<<<<< HEAD
-    "eslint": "^8.30.0",
+    "eslint": "^8.31.0",
     "eslint-config-airbnb-base": "^15.0.0",
     "eslint-config-airbnb-typescript": "^17.0.0",
-=======
-    "eslint": "8.31.0",
->>>>>>> 240d339c
     "eslint-config-prettier": "^8.5.0",
     "eslint-config-standard": "17.0.0",
     "eslint-plugin-import": "2.26.0",
