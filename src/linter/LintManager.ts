// SPDX-License-Identifier: MIT
import * as vscode from 'vscode';
import BaseLinter from './BaseLinter';
import IcarusLinter from './IcarusLinter';
import ModelsimLinter from './ModelsimLinter';
import VerilatorLinter from './VerilatorLinter';
import SlangLinter from './SlangLinter';
import XvlogLinter from './XvlogLinter';
import { Logger } from '../logger';

export default class LintManager {
  private subscriptions: vscode.Disposable[];

  private linter: BaseLinter;
  private diagnosticCollection: vscode.DiagnosticCollection;
  private logger: Logger;

  constructor(logger: Logger) {
    this.linter = null;
    this.diagnosticCollection = vscode.languages.createDiagnosticCollection();
    this.logger = logger;
    vscode.workspace.onDidOpenTextDocument(this.lint, this, this.subscriptions);
    vscode.workspace.onDidSaveTextDocument(this.lint, this, this.subscriptions);
    vscode.workspace.onDidCloseTextDocument(this.removeFileDiagnostics, this, this.subscriptions);
    vscode.workspace.onDidChangeConfiguration(this.configLinter, this, this.subscriptions);
    this.configLinter();

    // Run linting for open documents on launch
    vscode.window.visibleTextEditors.forEach((editor) => {
      this.lint(editor.document);
    });
  }

  getLinterFromString(name: string): BaseLinter {
    switch (name) {
      case 'iverilog':
        return new IcarusLinter(this.diagnosticCollection, this.logger.getChild('IcarusLinter'));
      case 'xvlog':
        return new XvlogLinter(this.diagnosticCollection, this.logger.getChild('XvlogLinter'));
      case 'modelsim':
        return new ModelsimLinter(
          this.diagnosticCollection,
          this.logger.getChild('ModelsimLinter')
        );
      case 'verilator':
<<<<<<< HEAD
        return new VerilatorLinter(this.diagnosticCollection, this.logger);
      case 'slang':
        return new SlangLinter(this.diagnosticCollection, this.logger);
=======
        return new VerilatorLinter(
          this.diagnosticCollection,
          this.logger.getChild('VerilatorLinter')
        );
      case 'slang':
        return new SlangLinter(this.diagnosticCollection, this.logger.getChild('SlangLinter'));
>>>>>>> c0f13d5f
      default:
        return null;
    }
  }

  configLinter() {
    let linterName = vscode.workspace.getConfiguration('verilog.linting').get<string>('linter');

    if (this.linter !== null) {
      if (this.linter.name === linterName) {
        return;
      }
    }

    this.linter = this.getLinterFromString(linterName);
    if (this.linter === null) {
      this.logger.warn('Invalid linter name: ' + linterName);
      return;
    }

    this.logger.info('Using linter: ' + this.linter.name);
  }

  lint(doc: vscode.TextDocument) {
    if (this.linter === null) {
      return;
    }
    switch (doc.languageId) {
      case 'verilog':
      case 'systemverilog':
        this.linter.startLint(doc);
        break;
      default:
        break;
    }
  }

  removeFileDiagnostics(doc: vscode.TextDocument) {
    if (this.linter === null) {
      return;
    }
    this.linter.removeFileDiagnostics(doc);
  }

  async runLintTool() {
    // Check for language id
    this.logger.info('Executing runLintTool()');
    let lang: string = vscode.window.activeTextEditor.document.languageId;
    if (
      vscode.window.activeTextEditor === undefined ||
      (lang !== 'verilog' && lang !== 'systemverilog')
    ) {
      vscode.window.showErrorMessage('Verilog-HDL/SystemVerilog: No document opened');
      return;
    }

    let linterStr: vscode.QuickPickItem = await vscode.window.showQuickPick(
      [
        {
          label: 'iverilog',
          description: 'Icarus Verilog',
        },
        {
          label: 'xvlog',
          description: 'Vivado Logical Simulator',
        },
        {
          label: 'modelsim',
          description: 'Modelsim',
        },
        {
          label: 'verilator',
          description: 'Verilator',
        },
        {
          label: 'slang',
          description: 'Slang',
        },
      ],
      {
        matchOnDescription: true,
        placeHolder: 'Choose a linter to run',
      }
    );
    if (linterStr === undefined) {
      this.logger.error('linterStr is undefined');
      return;
    }
    // Create and run the linter with progress bar
    await vscode.window.withProgress(
      {
        location: vscode.ProgressLocation.Notification,
        title: 'Verilog-HDL/SystemVerilog: Running lint tool...',
      },
      async (_progress, _token) => {
        let linter: BaseLinter = this.getLinterFromString(linterStr.label);
        if (linter === null) {
          this.logger.error('Cannot find linter name: ' + linterStr.label);
          return;
        }
        this.logger.info('Using ' + linter.name + ' linter');

        linter.removeFileDiagnostics(vscode.window.activeTextEditor.document);
        linter.startLint(vscode.window.activeTextEditor.document);
      }
    );
  }
}<|MERGE_RESOLUTION|>--- conflicted
+++ resolved
@@ -43,18 +43,12 @@
           this.logger.getChild('ModelsimLinter')
         );
       case 'verilator':
-<<<<<<< HEAD
-        return new VerilatorLinter(this.diagnosticCollection, this.logger);
-      case 'slang':
-        return new SlangLinter(this.diagnosticCollection, this.logger);
-=======
         return new VerilatorLinter(
           this.diagnosticCollection,
           this.logger.getChild('VerilatorLinter')
         );
       case 'slang':
         return new SlangLinter(this.diagnosticCollection, this.logger.getChild('SlangLinter'));
->>>>>>> c0f13d5f
       default:
         return null;
     }
