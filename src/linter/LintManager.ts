--- conflicted
+++ resolved
@@ -39,13 +39,8 @@
         return new ModelsimLinter(this.diagnosticCollection, this.logger);
       case 'verilator':
         return new VerilatorLinter(this.diagnosticCollection, this.logger);
-<<<<<<< HEAD
-        case 'slang':
-          return new SlangLinter(this.diagnosticCollection, this.logger);
-=======
       case 'slang':
         return new SlangLinter(this.diagnosticCollection, this.logger);
->>>>>>> 240d339c
       default:
         return null;
     }
